<<<<<<< HEAD
# CERN BE-CSS-GTA PyUI Prototype

This repository contains a prototype demonstration for the CERN BE-CSS-GTA position (2025-83-GRAE), showcasing skills in Python UI development with PyQt and domain knowledge of particle accelerator operations.

## Project Overview

The prototype demonstrates a Python-based UI framework (PyUI) built on PyQt that provides specialized components for particle accelerator control and visualization. This directly addresses the requirements in the job description for developing PyUI and the Sequencer UI for CERN's particle accelerator operations.

## Repository Structure

- **PyUIPrototype/**: The main Python prototype showcasing PyUI framework and accelerator visualization
- **Sample Applications/**: Reference material and sample applications (not part of the prototype)

## Key Features

- **PyUI Framework**: A component-based UI framework built on PyQt
- **Accelerator Visualization**: Interactive visualization of particle beams in an accelerator
- **Sequencer UI**: Interface for creating and executing operation sequences
- **Physics Models**: Simplified models of accelerator physics
- **Modern Architecture**: Clean separation between UI, controllers, and domain models

## Technologies Used

- Python 3
- PyQt6
- Object-oriented design principles
- Component-based UI architecture

## Getting Started

See the README in the PyUIPrototype directory for detailed instructions on running the prototype.
=======
# BE-CSS-GTA-2025-83-GRAE
Cern job offer prototype.

<img width="912" alt="Screenshot 2025-05-16 at 11 43 09" src="https://github.com/user-attachments/assets/43a2ec44-3e0a-425f-b565-ce540ace57b6" />
>>>>>>> 06678024
<|MERGE_RESOLUTION|>--- conflicted
+++ resolved
@@ -1,38 +1,4 @@
-<<<<<<< HEAD
-# CERN BE-CSS-GTA PyUI Prototype
-
-This repository contains a prototype demonstration for the CERN BE-CSS-GTA position (2025-83-GRAE), showcasing skills in Python UI development with PyQt and domain knowledge of particle accelerator operations.
-
-## Project Overview
-
-The prototype demonstrates a Python-based UI framework (PyUI) built on PyQt that provides specialized components for particle accelerator control and visualization. This directly addresses the requirements in the job description for developing PyUI and the Sequencer UI for CERN's particle accelerator operations.
-
-## Repository Structure
-
-- **PyUIPrototype/**: The main Python prototype showcasing PyUI framework and accelerator visualization
-- **Sample Applications/**: Reference material and sample applications (not part of the prototype)
-
-## Key Features
-
-- **PyUI Framework**: A component-based UI framework built on PyQt
-- **Accelerator Visualization**: Interactive visualization of particle beams in an accelerator
-- **Sequencer UI**: Interface for creating and executing operation sequences
-- **Physics Models**: Simplified models of accelerator physics
-- **Modern Architecture**: Clean separation between UI, controllers, and domain models
-
-## Technologies Used
-
-- Python 3
-- PyQt6
-- Object-oriented design principles
-- Component-based UI architecture
-
-## Getting Started
-
-See the README in the PyUIPrototype directory for detailed instructions on running the prototype.
-=======
 # BE-CSS-GTA-2025-83-GRAE
 Cern job offer prototype.
 
-<img width="912" alt="Screenshot 2025-05-16 at 11 43 09" src="https://github.com/user-attachments/assets/43a2ec44-3e0a-425f-b565-ce540ace57b6" />
->>>>>>> 06678024
+<img width="912" alt="Screenshot 2025-05-16 at 11 43 09" src="https://github.com/user-attachments/assets/43a2ec44-3e0a-425f-b565-ce540ace57b6" />